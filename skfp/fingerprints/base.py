from abc import ABC, abstractmethod
from typing import List, Union

import numpy as np
import pandas as pd
import scipy.sparse
from joblib import Parallel, delayed, effective_n_jobs
from rdkit.Chem import MolFromSmiles
from rdkit.Chem.rdchem import Mol
from scipy.sparse import csr_array
from sklearn.base import BaseEstimator, TransformerMixin

from skfp.utils import ProgressParallel

"""
If during multiprocessing occurs MaybeEncodingError, first check if there isn't thrown any exception inside
worker function! (That error isn't very informative and this tip might save you a lot of time)
"""

"""
fp_descriptors need to be inside _calculate_fingerprint() of a specific class (cannot be defined inside the __init__() of
that class), otherwise pickle gets angry:
TypeError: cannot pickle 'Boost.Python.function' object
"""


class FingerprintTransformer(ABC, TransformerMixin, BaseEstimator):
    def __init__(
        self,
        count: bool = False,
        sparse: bool = False,
        n_jobs: int = None,
        verbose: int = 0,
        random_state: int = 0,
    ):
        self.count = count
        self.sparse = sparse
        self.n_jobs = effective_n_jobs(n_jobs)
        self.verbose = verbose
        self.random_state = random_state

    def fit(self, X, y=None, **fit_params):
        return self

    def fit_transform(self, X, y=None, **fit_params):
        return self.transform(X)

    def transform(self, X: Union[pd.DataFrame, np.ndarray, List[str]]):
        """
        :param X: np.array or DataFrame of rdkit.Mol objects
        :return: np.array or sparse array of calculated fingerprints for each molecule
        """

        if self.n_jobs == 1:
            return self._calculate_fingerprint(X)
        else:
            batch_size = max(len(X) // self.n_jobs, 1)

            args = (X[i : i + batch_size] for i in range(0, len(X), batch_size))

            if self.verbose > 0:
                total = min(self.n_jobs, len(X))
                parallel = ProgressParallel(n_jobs=self.n_jobs, total=total)
            else:
                parallel = Parallel(n_jobs=self.n_jobs)

            results = parallel(
                delayed(self._calculate_fingerprint)(X_sub) for X_sub in args
            )

            return scipy.sparse.vstack(results) if self.sparse else np.vstack(results)

    @abstractmethod
    def _calculate_fingerprint(
        self, X: Union[np.ndarray]
    ) -> Union[np.ndarray, csr_array]:
        """
        Calculate fingerprints for a given input batch.

        :param X: subset of original X data
        :return: array containing calculated fingerprints for each molecule
        """
        pass

<<<<<<< HEAD
    def _validate_input(
        self, X: List, smiles_only: bool = False, require_conf_ids: bool = False
    ) -> List[Mol]:
=======
    def _validate_input(self, X: List, smiles_only: bool = False) -> List[Mol]:
>>>>>>> 09ac871b
        if smiles_only:
            if not all(isinstance(x, str) for x in X):
                raise ValueError("Passed values must be SMILES strings")
            return X

<<<<<<< HEAD
        if require_conf_ids:
            if not all(isinstance(x, Mol) and hasattr(x, "conf_id") for x in X):
                raise ValueError(
                    "Passed data must be molecules (rdkit.Chem.rdChem.Mol instances) and "
                    "must have conf_ids attribute. You can use ConformerGenerator to add them."
                )
            return X

=======
>>>>>>> 09ac871b
        if not all(isinstance(x, Mol) or isinstance(x, str) for x in X):
            raise ValueError(
                "Passed value must be either rdkit.Chem.rdChem.Mol or SMILES"
            )

        X = [MolFromSmiles(x) if isinstance(x, str) else x for x in X]
        return X<|MERGE_RESOLUTION|>--- conflicted
+++ resolved
@@ -82,29 +82,12 @@
         """
         pass
 
-<<<<<<< HEAD
-    def _validate_input(
-        self, X: List, smiles_only: bool = False, require_conf_ids: bool = False
-    ) -> List[Mol]:
-=======
     def _validate_input(self, X: List, smiles_only: bool = False) -> List[Mol]:
->>>>>>> 09ac871b
         if smiles_only:
             if not all(isinstance(x, str) for x in X):
                 raise ValueError("Passed values must be SMILES strings")
             return X
 
-<<<<<<< HEAD
-        if require_conf_ids:
-            if not all(isinstance(x, Mol) and hasattr(x, "conf_id") for x in X):
-                raise ValueError(
-                    "Passed data must be molecules (rdkit.Chem.rdChem.Mol instances) and "
-                    "must have conf_ids attribute. You can use ConformerGenerator to add them."
-                )
-            return X
-
-=======
->>>>>>> 09ac871b
         if not all(isinstance(x, Mol) or isinstance(x, str) for x in X):
             raise ValueError(
                 "Passed value must be either rdkit.Chem.rdChem.Mol or SMILES"
