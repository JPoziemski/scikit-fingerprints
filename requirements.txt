black
datasketch
mhfp
ogb
poetry
pre-commit
PyTDC
rdkit
scikit-learn
torch-geometric
<<<<<<< HEAD
e3fp
=======
tmap
pytest
>>>>>>> 89dc2c41
<|MERGE_RESOLUTION|>--- conflicted
+++ resolved
@@ -8,9 +8,6 @@
 rdkit
 scikit-learn
 torch-geometric
-<<<<<<< HEAD
 e3fp
-=======
 tmap
-pytest
->>>>>>> 89dc2c41
+pytest